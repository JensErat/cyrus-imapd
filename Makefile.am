#
# @configure_input@
#
# Copyright (c) 1994-2008 Carnegie Mellon University.  All rights reserved.
#
# Redistribution and use in source and binary forms, with or without
# modification, are permitted provided that the following conditions
# are met:
#
# 1. Redistributions of source code must retain the above copyright
#    notice, this list of conditions and the following disclaimer.
#
# 2. Redistributions in binary form must reproduce the above copyright
#    notice, this list of conditions and the following disclaimer in
#    the documentation and/or other materials provided with the
#    distribution.
#
# 3. The name "Carnegie Mellon University" must not be used to
#    endorse or promote products derived from this software without
#    prior written permission. For permission or any legal
#    details, please contact
#      Carnegie Mellon University
#      Center for Technology Transfer and Enterprise Creation
#      4615 Forbes Avenue
#      Suite 302
#      Pittsburgh, PA  15213
#      (412) 268-7393, fax: (412) 268-7395
#      innovation@andrew.cmu.edu
#
# 4. Redistributions of any form whatsoever must retain the following
#    acknowledgment:
#    "This product includes software developed by Computing Services
#     at Carnegie Mellon University (http://www.cmu.edu/computing/)."
#
# CARNEGIE MELLON UNIVERSITY DISCLAIMS ALL WARRANTIES WITH REGARD TO
# THIS SOFTWARE, INCLUDING ALL IMPLIED WARRANTIES OF MERCHANTABILITY
# AND FITNESS, IN NO EVENT SHALL CARNEGIE MELLON UNIVERSITY BE LIABLE
# FOR ANY SPECIAL, INDIRECT OR CONSEQUENTIAL DAMAGES OR ANY DAMAGES
# WHATSOEVER RESULTING FROM LOSS OF USE, DATA OR PROFITS, WHETHER IN
# AN ACTION OF CONTRACT, NEGLIGENCE OR OTHER TORTIOUS ACTION, ARISING
# OUT OF OR IN CONNECTION WITH THE USE OR PERFORMANCE OF THIS SOFTWARE.
#

ACLOCAL_AMFLAGS = -I cmulocal
AM_CFLAGS = @PERL_CCCDLFLAGS@ $(COV_CFLAGS)

AM_CPPFLAGS = \
	$(COM_ERR_CPPFLAGS) \
	-I${top_builddir} \
	-I${top_builddir}/lib \
	-I${top_srcdir} \
	-I${top_srcdir}/lib \
	${DEFS} \
	${LOCALDEFS} \
	$(SASLFLAGS) \
	$(SSL_CPPFLAGS)

if HAVE_LDAP
AM_CPPFLAGS += $(LDAP_CPPFLAGS)
endif # HAVE_LDAP

AM_LDFLAGS = $(COV_LDFLAGS)
BUILT_SOURCES = \
	xversion.h \
	imap/imap_err.c \
	lib/imapopts.c

DISTCLEANFILES = \
	imap/imap_err.c \
	imap/imap_err.h \
	imap/mupdate_err.c \
	imap/mupdate_err.h \
	imap/nntp_err.c \
	imap/nntp_err.h \
	imap/http_err.c \
	imap/http_err.h \
	imap/tz_err.c \
	imap/tz_err.h \
	com_err/et/compile_et \
	perl/annotator/Makefile \
	perl/annotator/Makefile.PL \
	perl/imap/Makefile \
	perl/imap/Makefile.PL \
	perl/sieve/managesieve/Makefile \
	perl/sieve/managesieve/Makefile.PL \
	perl/sieve/scripts/installsieve \
	perl/sieve/scripts/sieveshell \
	sieve/sieve_err.c \
	sieve/sieve_err.h

MAINTAINERCLEANFILES = \
	doc/murder.png \
	doc/netnews.png \
	doc/man/cyradm.1.html \
	man/imapd.conf.5 \
	man/sieveshell.1 \
	doc/man/sieveshell.1.html \
	imap/lmtpstats.h \
	imap/pushstats.h \
	lib/chartable.c \
	lib/imapopts.h \
	sieve/addr.h \
	sieve/sieve.h

SUBDIRS = .
DIST_SUBDIRS = .
dist_sysconf_DATA =
lib_LTLIBRARIES = lib/libcyrus_min.la lib/libcyrus.la
EXTRA_PROGRAMS = doc/text/htmlstrip
check_PROGRAMS =
libexec_PROGRAMS =
sbin_PROGRAMS =
CLEANFILES =
EXTRA_DIST = \
	$(wildcard tools/vzic/*)

if COM_ERR
COMPILE_ET_DEP = com_err/et/compile_et
BUILT_SOURCES += com_err/et/compile_et
lib_LTLIBRARIES += com_err/et/libcyrus_com_err.la
endif # COM_ERR

bin_PROGRAMS = imtest/imtest

if SERVER
BUILT_SOURCES += \
	imap/mupdate_err.c \
	imap/nntp_err.c \
	imap/lmtpstats.c \
	imap/pushstats.c \
	lib/htmlchar.c \
	lib/htmlchar.h \
	imap/rfc822_header.c \
	imap/rfc822_header.h

lib_LTLIBRARIES += imap/libcyrus_imap.la

libexec_PROGRAMS += \
	master/master \
	imap/imapd \
	imap/lmtpd \
	imap/pop3d \
	imap/smmapd

sbin_PROGRAMS += \
	imap/arbitron \
	imap/chk_cyrus \
	imap/ctl_conversationsdb \
	imap/ctl_cyrusdb \
	imap/ctl_deliver \
	imap/ctl_mboxlist \
	imap/cvt_cyrusdb \
	imap/cyr_df \
	imap/cyrdump \
	imap/cyr_dbtool \
	imap/cyr_deny \
	imap/cyr_expire \
	imap/cyr_info \
	imap/cyr_sequence \
	imap/cyr_synclog \
	imap/cyr_userseen \
	imap/deliver \
	imap/hammer_cyrusdb \
	imap/ipurge \
	imap/mbexamine \
	imap/mbpath \
	imap/mbtool \
	imap/message_test \
	imap/quota \
	imap/reconstruct \
	imap/search_test

if HAVE_CLAMAV
sbin_PROGRAMS += imap/cyr_virusscan
endif # HAVE_CLAMAV

if USE_SQUAT
service_PROGRAMS += imap/squat_dump
endif
if SQUATTER
# Despite the name, the squatter program handles any search engine
service_PROGRAMS += imap/squatter
endif

if NNTPD
libexec_PROGRAMS += imap/nntpd
sbin_PROGRAMS += imap/fetchnews
endif # NNTPD

libexec_PROGRAMS += imap/fud

if IDLED
libexec_PROGRAMS += imap/idled
endif # IDLED

if MURDER
libexec_PROGRAMS += imap/mupdate
endif # MURDER

if NNTPD
service_PROGRAMS += imap/nntpd
endif

if CALALARMD
user_PROGRAMS += imap/calalarmd
endif

if HTTPD
AM_CPPFLAGS += $(HTTP_CPPFLAGS)
AM_LDFLAGS += $(HTTP_LIBS)

BUILT_SOURCES += \
	imap/http_err.c \
	imap/http_err.h \
	imap/tz_err.c \
	imap/tz_err.h

libexec_PROGRAMS += imap/httpd
sbin_PROGRAMS += \
	imap/ctl_zoneinfo \
	imap/dav_reconstruct

endif # HTTPD

if REPLICATION
sbin_PROGRAMS += imap/sync_client imap/sync_reset
libexec_PROGRAMS += imap/sync_server
endif # REPLICATION

if HAVE_SSL
sbin_PROGRAMS += imap/tls_prune
endif # HAVE_SSL

sbin_PROGRAMS += imap/unexpunge

if SIEVE
check_PROGRAMS += notifyd/notifytest
libexec_PROGRAMS += notifyd/notifyd
endif # SIEVE

else # SERVER
EXTRA_DIST += \
    imap/mupdate_err.c \
    imap/nntp_err.c \
    imap/lmtpstats.c \
    imap/pushstats.c \
    imap/rfc822_header.c \
    imap/rfc822_header.h

if !HTTPD
EXTRA_DIST += \
	imap/http_err.c \
	imap/http_err.h \
	imap/tz_err.c \
	imap/tz_err.h
endif # HTTPD

endif # SERVER

if CMULOCAL
dist_sysconf_DATA += depot/rc.local.imap depot/rc.local.ptclient
sbin_PROGRAMS += netnews/remotepurge
endif # CMULOCAL

if PTCLIENT
sbin_PROGRAMS += ptclient/ptdump ptclient/ptexpire
libexec_PROGRAMS += \
	ptclient/ptloader
endif # PTCLIENT

if PERL
SUBDIRS += perl/annotator perl/imap
noinst_LTLIBRARIES = perl/libcyrus.la perl/libcyrus_min.la
endif # PERL

if SIEVE

if PERL
SUBDIRS += perl/sieve/managesieve
noinst_LIBRARIES = perl/sieve/lib/libisieve.a
endif # PERL

BUILT_SOURCES += sieve/addr.c sieve/sieve.c sieve/sieve_err.c
lib_LTLIBRARIES += sieve/libcyrus_sieve.la
check_PROGRAMS += sieve/test
sbin_PROGRAMS += sieve/sievec sieve/sieved

if SERVER
libexec_PROGRAMS += timsieved/timsieved
endif # SERVER

endif # SIEVE

EXTRA_DIST += \
	COPYING \
	INSTALL \
	README.andrew \
	SMakefile \
	xversion.h \
	com_err/et/et_c.awk \
	com_err/et/et_h.awk \
	com_err/et/test1.et \
	com_err/et/test2.et \
	com_err/et/test_et.c \
	contrib/drac_auth.patch \
	contrib/sieve-spamasssassin \
	contrib/fud-client.c \
	contrib/deliver-notify-zephyr.patch \
	contrib/add-cyrus-user \
	contrib/README \
	contrib/cyrus-graphtools.1.0 \
	contrib/cyrus-graphtools.1.0/cgi-bin/cyrus_master.pl \
	contrib/cyrus-graphtools.1.0/cgi-bin/graph_cyrus_db.pl \
	contrib/cyrus-graphtools.1.0/cgi-bin/graph_cyrus_db-sum.pl \
	contrib/cyrus-graphtools.1.0/html \
	contrib/cyrus-graphtools.1.0/html/index.html \
	contrib/cyrus-graphtools.1.0/README \
	contrib/cyrus-graphtools.1.0/script \
	contrib/cyrus-graphtools.1.0/script/cyrus.pl \
	contrib/cyrus-graphtools.1.0/script/run \
	contrib/cyrus-graphtools.1.0/script/cyrusrc \
	contrib/dkim_canon_ischedule.patch \
	contrib/notify_unix/notify \
	contrib/notify_unix/net-server-prefork-0.01.tgz \
	contrib/notify_unix/README \
	contrib/notify_unix/sql_notify.pl \
	contrib/notify_unix/simple_notify.pl \
	contrib/squatrunner.pl \
	contrib/mupdate-test.pl \
	contrib/squatrunner.txt \
	cunit/cacert.pem \
	cunit/cert.pem \
	cunit/cunit.pl \
	cunit/cunit-to-junit.pl \
	cunit/key.pem \
	cunit/vg.supp \
	doc \
	imap/dav_util.h \
	imap/http_err.et \
	imap/imap_err.et \
	imap/mupdate_err.et \
	imap/nntp_err.et \
	imap/rfc822_header.st \
	imap/tz_err.et \
	lib/charset/aliases.txt \
	lib/charset/big5.t \
	lib/charset/gb2312.t \
	lib/charset/iso-2022-jp.t \
	lib/charset/iso-2022-kr.t \
	lib/charset/iso-8859-10.t \
	lib/charset/iso-8859-11.t \
	lib/charset/iso-8859-13.t \
	lib/charset/iso-8859-14.t \
	lib/charset/iso-8859-15.t \
	lib/charset/iso-8859-16.t \
	lib/charset/iso-8859-1.t \
	lib/charset/iso-8859-2.t \
	lib/charset/iso-8859-3.t \
	lib/charset/iso-8859-4.t \
	lib/charset/iso-8859-5.t \
	lib/charset/iso-8859-6.t \
	lib/charset/iso-8859-7.t \
	lib/charset/iso-8859-8.t \
	lib/charset/iso-8859-9.t \
	lib/charset/koi8-r.t \
	lib/charset/UnicodeData.txt \
	lib/charset/unifix.txt \
	lib/charset/us-ascii.t \
	lib/charset/windows-1250.t \
	lib/charset/windows-1251.t \
	lib/charset/windows-1252.t \
	lib/charset/windows-1255.t \
	lib/charset/windows-1256.t \
	lib/htmlchar.st \
	lib/imapoptions \
	lib/test/cyrusdb.c \
	lib/test/cyrusdb.INPUT \
	lib/test/cyrusdblong.INPUT \
	lib/test/cyrusdblong.OUTPUT \
	lib/test/cyrusdb.OUTPUT \
	lib/test/cyrusdbtxn.INPUT \
	lib/test/cyrusdbtxn.OUTPUT \
	lib/test/pool.c \
	lib/test/rnddb.c \
	lib/test/testglob2.c \
	master/CYRUS-MASTER.mib \
	master/conf/cmu-backend.conf \
	master/conf/cmu-frontend.conf \
	master/conf/normal.conf \
	master/conf/prefork.conf \
	master/conf/small.conf \
	master/README \
	netnews/inn.diffs \
	perl/annotator/Daemon.pm \
	perl/annotator/Makefile.PL.in \
	perl/annotator/MANIFEST \
	perl/annotator/Message.pm \
	perl/annotator/README \
	perl/imap/Changes \
	perl/imap/cyradm.sh \
	perl/imap/cyrperl.h \
	perl/imap/Cyrus/Shell.pm \
	perl/imap/examples/auditmbox.pl \
	perl/imap/examples/imapcollate.pl \
	perl/imap/examples/imapdu.pl \
	perl/imap/examples/test-imsp.pl \
	perl/imap/IMAP/Admin.pm \
	perl/imap/IMAP/IMSP.pm \
	perl/imap/IMAP/Shell.pm \
	perl/imap/IMAP.pm \
	perl/imap/IMAP.xs \
	perl/imap/Makefile.PL.in \
	perl/imap/MANIFEST \
	perl/imap/README \
	perl/imap/t/01-imclient.t \
	perl/imap/t/02-admin.t \
	perl/imap/typemap \
	perl/imap/xsutil.c \
	perl/sieve/managesieve/Makefile.PL.in \
	perl/sieve/managesieve/managesieve.h \
	perl/sieve/managesieve/managesieve.pm \
	perl/sieve/managesieve/managesieve.xs \
	perl/sieve/managesieve/MANIFEST \
	perl/sieve/managesieve/typemap \
	ptclient/README \
	ptclient/test.c \
	ptclient/test2.c \
	sieve/addr.h \
	sieve/sieve.h \
	sieve/sieve_err.et \
	sieve/tests/testExtension \
	sieve/tests/testExtension/uberExtensionTestScript.key \
	sieve/tests/testExtension/testm \
	sieve/tests/testExtension/testm/uetest-envelope \
	sieve/tests/testExtension/testm/uetest-asub \
	sieve/tests/testExtension/testm/uetest-areg \
	sieve/tests/testExtension/testm/uetest-count \
	sieve/tests/testExtension/testm/uetest-value \
	sieve/tests/testExtension/testm/uetest-hreg \
	sieve/tests/testExtension/serverm \
	sieve/tests/testExtension/serverm/uetmail-hreg \
	sieve/tests/testExtension/serverm/uetmail-value \
	sieve/tests/testExtension/serverm/uetmail-count2 \
	sieve/tests/testExtension/serverm/uetmail-envelope \
	sieve/tests/testExtension/serverm/uetmail-asub \
	sieve/tests/testExtension/serverm/uetmail-value2 \
	sieve/tests/testExtension/serverm/uetmail-areg \
	sieve/tests/testExtension/serverm/uetmail-count \
	sieve/tests/testExtension/uberExtensionTestScript.s \
	sieve/tests/README \
	sieve/tests/action \
	sieve/tests/action/testm \
	sieve/tests/action/testm/uatest-keep \
	sieve/tests/action/testm/uatest-redirect \
	sieve/tests/action/testm/uatest-discard \
	sieve/tests/action/testm/uatest-stop2 \
	sieve/tests/action/testm/uatest-stop \
	sieve/tests/action/serverm \
	sieve/tests/action/serverm/uamail-stop2 \
	sieve/tests/action/serverm/uamail-redirect \
	sieve/tests/action/serverm/uamail-stop \
	sieve/tests/action/serverm/uamail-keep \
	sieve/tests/action/serverm/uamail-discard \
	sieve/tests/action/uberActionScript.key \
	sieve/tests/action/uberActionScript.s \
	sieve/tests/test \
	sieve/tests/test/uberTestScript.key \
	sieve/tests/test/testm \
	sieve/tests/test/testm/utest-header \
	sieve/tests/test/testm/utest-address \
	sieve/tests/test/serverm \
	sieve/tests/test/serverm/utmail-address \
	sieve/tests/test/serverm/utmail-header \
	sieve/tests/test/uberTestScript.s \
	sieve/tests/actionExtensions \
	sieve/tests/actionExtensions/uberExtensionActionScript.s \
	sieve/tests/actionExtensions/testm \
	sieve/tests/actionExtensions/testm/ueatest-flag4 \
	sieve/tests/actionExtensions/testm/ueatest-flag2 \
	sieve/tests/actionExtensions/testm/ueatest-fileinto \
	sieve/tests/actionExtensions/testm/ueatest-denotify \
	sieve/tests/actionExtensions/testm/ueatest-vacation \
	sieve/tests/actionExtensions/testm/ueatest-reject \
	sieve/tests/actionExtensions/testm/ueatest-mark \
	sieve/tests/actionExtensions/testm/ueatest-denotify2 \
	sieve/tests/actionExtensions/testm/ueatest-flag5 \
	sieve/tests/actionExtensions/testm/ueatest-notify2 \
	sieve/tests/actionExtensions/testm/ueatest-notify \
	sieve/tests/actionExtensions/testm/ueatest-flag1 \
	sieve/tests/actionExtensions/testm/ueatest-flag3 \
	sieve/tests/actionExtensions/testm/ueatest-unmark \
	sieve/tests/actionExtensions/uberExtensionActionScript.key \
	sieve/tests/actionExtensions/serverm \
	sieve/tests/actionExtensions/serverm/ueamail-flag4 \
	sieve/tests/actionExtensions/serverm/ueamail-denotify \
	sieve/tests/actionExtensions/serverm/ueamail-mark \
	sieve/tests/actionExtensions/serverm/ueamail-denotify2 \
	sieve/tests/actionExtensions/serverm/ueamail-flag2 \
	sieve/tests/actionExtensions/serverm/ueamail-unmark \
	sieve/tests/actionExtensions/serverm/ueamail-reject \
	sieve/tests/actionExtensions/serverm/ueamail-flag3 \
	sieve/tests/actionExtensions/serverm/ueamail-fileinto \
	sieve/tests/actionExtensions/serverm/ueamail-flag1 \
	sieve/tests/actionExtensions/serverm/ueamail-notify \
	sieve/tests/actionExtensions/serverm/ueamail-flag5 \
	sieve/tests/actionExtensions/serverm/ueamail-notify2 \
	sieve/tests/actionExtensions/serverm/ueamail-vacation \
	timsieved/TODO

TEXINFO_TEX = com_err/et/texinfo.tex
dist_noinst_SCRIPTS = \
	com_err/et/compile_et.sh \
	com_err/et/config_script \
	imap/lmtpstats.snmp \
	imap/pushstats.snmp \
	lib/mkchartable.pl \
	lib/test/run \
	perl/sieve/scripts/installsieve.pl \
	perl/sieve/scripts/sieveshell.pl \
	tools/arbitronsort.pl \
	tools/compile_st.pl \
	tools/config2header \
	tools/config2man \
	tools/convert-sieve.pl \
	tools/dohash \
	tools/fixsearchpath.pl \
	tools/jenkins-build.sh \
	tools/masssievec \
	tools/migrate-metadata \
	tools/mkimap \
	tools/mknewsgroups \
	tools/mupdate-loadgen.pl \
	tools/rehash \
	tools/translatesieve \
	tools/undohash \
	tools/upgradesieve \
	snmp/snmpgen
noinst_MAN = \
	com_err/et/com_err.3 \
	com_err/et/compile_et.1
noinst_TEXINFOS = com_err/et/com_err.texinfo

pkgconfigdir = $(libdir)/pkgconfig
pkgconfig_DATA = libcyrus_min.pc libcyrus.pc libcyrus_sieve.pc

com_err_et_libcyrus_com_err_la_SOURCES = \
	com_err/et/com_err.c \
	com_err/et/com_err.h \
	com_err/et/error_message.c \
	com_err/et/error_table.h \
	com_err/et/et_name.c \
	com_err/et/init_et.c \
	com_err/et/internal.h \
	com_err/et/mit-sipb-copyright.h
com_err_et_libcyrus_com_err_la_CFLAGS = $(AM_CFLAGS) $(CFLAG_VISIBILITY)

com_err/et/compile_et: com_err/et/compile_et.sh com_err/et/config_script \
	config.h
	@${top_srcdir}/com_err/et/config_script ${top_srcdir}/com_err/et/compile_et.sh ${AWK} ${SED} > $@
	@chmod 755 $@

# ---- Libraries ----

# BASIC is the libraries that every Cyrus program (except master) will
# need to link with.
#
# Note that several places in the code use -lcrypto, e.g. for SHA1 or
# MD5 algorithms, without needing SSL.  Currently we have no way of
# minimally linking such code.
LD_BASIC_ADD = lib/libcyrus.la lib/libcyrus_min.la ${LIBS} $(LIB_RT) \
	${LIB_SASL} $(SSL_LIBS)

# UTILITY is the libraries that utility programs which use Cyrus'
# mailbox and message handling code need to link with.

LD_UTILITY_ADD = imap/libcyrus_imap.la $(LD_BASIC_ADD) $(COM_ERR_LIBS)

# SERVER is the libraries that network-facing servers need to link with
#
# Note that the code is horribly intertwingled e.g. in imap/global.c
# so that even utilities which never open a socket need to link against
# the SASL library.
LD_SERVER_ADD = $(LD_UTILITY_ADD) $(LIB_WRAP)

# ----

if CUNIT

CUNIT_PROJECT = cunit/default.cunit
BUILT_SOURCES += cunit/registers.h $(CUNIT_PROJECT)
CLEANFILES += cunit/registers.h $(CUNIT_PROJECT)
check_PROGRAMS += cunit/unit

cunit_FRAMEWORK = \
	cunit/unit.c \
	cunit/cunit.h \
	cunit/syslog.c \
	cunit/cunit-syslog.h \
	cunit/timeout.c \
	cunit/timeout.h \
	cunit/timezones.c \
	cunit/timezones.h \
	cunit/timeofday.c \
	cunit/timeofday.h

cunit_TESTS = \
	cunit/annotate.testc \
	cunit/backend.testc \
	cunit/binhex.testc \
	cunit/bitvector.testc \
	cunit/buf.testc \
	cunit/byteorder64.testc \
	cunit/charset.testc \
	cunit/command.testc \
	cunit/conversations.testc \
	cunit/crc32.testc \
	cunit/db.testc \
	cunit/dlist.testc \
	cunit/duplicate.testc \
	cunit/getxstring.testc \
	cunit/glob.testc \
	cunit/guid.testc \
	cunit/hash.testc \
	cunit/imapurl.testc \
	cunit/mboxname.testc \
	cunit/md5.testc \
	cunit/message.testc \
	cunit/msgid.testc \
	cunit/parseaddr.testc \
	cunit/parse.testc \
	cunit/prot.testc \
	cunit/ptrarray.testc \
	cunit/quota.testc \
	cunit/rfc822tok.testc \
	cunit/search_expr.testc \
	cunit/seqset.testc

if SIEVE
cunit_TESTS += cunit/sieve.testc
endif

cunit_TESTS += \
	cunit/spool.testc \
	cunit/squat.testc \
	cunit/strarray.testc \
	cunit/strconcat.testc \
	cunit/times.testc \
	cunit/tok.testc

cunit_unit_SOURCES = $(cunit_FRAMEWORK) $(cunit_TESTS) \
		imap/mutex_fake.c imap/spool.c
cunit_unit_LDADD =

if SIEVE
cunit_unit_LDADD += sieve/libcyrus_sieve.la
endif

cunit_unit_LDADD += $(LD_UTILITY_ADD) -lcunit

CUNIT_PL = cunit/cunit.pl --project $(CUNIT_PROJECT)

.testc.o:
	$(CUNIT_PL) --generate-wrapper $<
	$(COMPILE) -c -o $@ $<-cunit.c
	$(RM) $<-cunit.c

$(CUNIT_PROJECT):
	$(RM) $@
	$(CUNIT_PL) --add-sources $(cunit_TESTS)

cunit/registers.h: $(CUNIT_PROJECT)
	$(CUNIT_PL) --generate-register-function $@

# To run under Valgrind, do: make VG=1 check
VALGRIND = valgrind --tool=memcheck --leak-check=full --suppressions=vg.supp

check-local:
	@echo "Running unit tests"
	@vg= ; \
		test -z "$$VG" || vg="$(VALGRIND)" ; \
		f="-v" ; \
		test "x$$CUFORMAT" = xjunit && f="-x" ; \
		cd cunit ; \
		$$vg ./unit $$f ; \
		retval=$$? ; \
		if [ "x$$CUFORMAT" = xjunit ] ; then \
			$(RM) -rf reports ; mkdir reports ; ./cunit-to-junit.pl ; \
		fi ; \
		exit $$retval
endif

doc_text_htmlstrip_SOURCE = doc/text/htmlstrip.c

includedir=@includedir@/cyrus

include_HEADERS = \
	lib/acl.h \
	lib/arrayu64.h \
	lib/assert.h \
	lib/auth.h \
	lib/auth_pts.h \
	lib/bitvector.h \
	lib/bsearch.h \
	lib/charset.h \
	lib/chartable.h \
	lib/command.h \
	lib/crc32.h \
	lib/cyr_lock.h \
	lib/cyrusdb.h \
	lib/exitcodes.h \
	lib/glob.h \
	lib/gmtoff.h \
	lib/hash.h \
	lib/hashu64.h \
	lib/imapopts.h \
	lib/imapurl.h \
	lib/imclient.h \
	lib/imparse.h \
	lib/iostat.h \
	lib/iptostring.h \
	lib/libcyr_cfg.h \
	lib/lsort.h \
	lib/map.h \
	lib/mappedfile.h \
	lib/me.h \
	lib/mkgmtime.h \
	lib/mpool.h \
	lib/nonblock.h \
	lib/parseaddr.h \
	lib/retry.h \
	lib/rfc822tok.h \
	lib/signals.h \
	lib/strarray.h \
	lib/strhash.h \
	lib/stristr.h \
	lib/sysexits.h \
	lib/times.h \
	lib/tok.h \
	lib/vparse.h \
	lib/wildmat.h \
	lib/xmalloc.h

nobase_include_HEADERS = sieve/sieve_interface.h
nobase_nodist_include_HEADERS = sieve/sieve_err.h

noinst_HEADERS = \
	lib/byteorder64.h \
	lib/gai.h \
	lib/libconfig.h \
	lib/md5.h \
	lib/prot.h \
	lib/ptrarray.h \
	lib/util.h \
	lib/xstrlcat.h \
	lib/xstrlcpy.h

imap_arbitron_SOURCES = imap/arbitron.c imap/cli_fatal.c imap/mutex_fake.c
imap_arbitron_LDADD = $(LD_UTILITY_ADD)

imap_chk_cyrus_SOURCES = imap/chk_cyrus.c imap/cli_fatal.c imap/mutex_fake.c
imap_chk_cyrus_LDADD = $(LD_UTILITY_ADD)

imap_ctl_conversationsdb_SOURCES = imap/ctl_conversationsdb.c imap/mutex_fake.c
imap_ctl_conversationsdb_LDADD = $(LD_UTILITY_ADD)

imap_ctl_cyrusdb_SOURCES = imap/cli_fatal.c imap/ctl_cyrusdb.c imap/mutex_fake.c
imap_ctl_cyrusdb_LDADD = $(LD_UTILITY_ADD)

imap_ctl_deliver_SOURCES = imap/cli_fatal.c imap/ctl_deliver.c imap/mutex_fake.c
imap_ctl_deliver_LDADD = $(LD_UTILITY_ADD)

imap_ctl_mboxlist_SOURCES = imap/cli_fatal.c imap/ctl_mboxlist.c imap/mutex_fake.c
imap_ctl_mboxlist_LDADD = $(LD_UTILITY_ADD)

imap_cvt_cyrusdb_SOURCES = imap/cli_fatal.c imap/cvt_cyrusdb.c imap/mutex_fake.c
imap_cvt_cyrusdb_LDADD = $(LD_UTILITY_ADD)

imap_cyrdump_SOURCES = imap/cli_fatal.c imap/cyrdump.c imap/mutex_fake.c
imap_cyrdump_LDADD = $(LD_UTILITY_ADD)

imap_cyr_dbtool_SOURCES = imap/cli_fatal.c imap/cyr_dbtool.c imap/mutex_fake.c
imap_cyr_dbtool_LDADD = $(LD_UTILITY_ADD)

imap_cyr_deny_SOURCES = imap/cli_fatal.c imap/cyr_deny.c imap/mutex_fake.c
imap_cyr_deny_LDADD = $(LD_UTILITY_ADD)

imap_cyr_df_SOURCES = imap/cli_fatal.c imap/cyr_df.c imap/mutex_fake.c
imap_cyr_df_LDADD = $(LD_UTILITY_ADD)

imap_cyr_expire_SOURCES = imap/cli_fatal.c imap/cyr_expire.c imap/mutex_fake.c
imap_cyr_expire_LDADD = $(LD_UTILITY_ADD)

imap_cyr_info_SOURCES = imap/cli_fatal.c imap/cyr_info.c imap/mutex_fake.c master/masterconf.c
imap_cyr_info_LDADD = $(LD_UTILITY_ADD)

imap_cyr_sequence_SOURCES = imap/cli_fatal.c imap/cyr_sequence.c imap/mutex_fake.c
imap_cyr_sequence_LDADD = $(LD_UTILITY_ADD)

imap_cyr_synclog_SOURCES = imap/cli_fatal.c imap/cyr_synclog.c imap/mutex_fake.c
imap_cyr_synclog_LDADD = $(LD_UTILITY_ADD)

imap_cyr_userseen_SOURCES = imap/cli_fatal.c imap/cyr_userseen.c imap/mutex_fake.c
imap_cyr_userseen_LDADD = $(LD_UTILITY_ADD)

if HAVE_CLAMAV
imap_cyr_virusscan_SOURCES = imap/cli_fatal.c imap/cyr_virusscan.c imap/mutex_fake.c
imap_cyr_virusscan_LDADD = $(LD_UTILITY_ADD) -lclamav
else # HAVE_CLAMAV
EXTRA_DIST += \
	imap/cyr_virusscan.c

endif # HAVE_CLAMAV

if HTTPD
imap_ctl_zoneinfo_SOURCES = imap/cli_fatal.c imap/ctl_zoneinfo.c imap/mutex_fake.c
imap_ctl_zoneinfo_LDADD = $(LD_UTILITY_ADD)
else # HTTPD
EXTRA_DIST += \
	imap/ctl_zoneinfo.c

endif # HTTPD

imap_deliver_SOURCES = \
	imap/deliver.c \
	imap/lmtpengine.c \
	imap/lmtpstats.c \
	imap/mutex_fake.c \
	imap/proxy.c \
	imap/spool.c

imap_deliver_LDADD = $(LD_UTILITY_ADD)

imap_fetchnews_SOURCES = imap/cli_fatal.c imap/fetchnews.c imap/mutex_fake.c
imap_fetchnews_LDADD = $(LD_UTILITY_ADD)

imap_fud_SOURCES = imap/fud.c imap/mutex_fake.c master/service.c
imap_fud_LDADD = $(LD_SERVER_ADD)

imap_hammer_cyrusdb_SOURCES = imap/cli_fatal.c imap/hammer_cyrusdb.c imap/mutex_fake.c
imap_hammer_cyrusdb_LDADD = $(LD_UTILITY_ADD)

imap_idled_SOURCES = imap/idled.c imap/mutex_fake.c
imap_idled_LDADD = $(LD_UTILITY_ADD)

imap_calalarmd_SOURCES = imap/calalarmd.c imap/mutex_fake.c
imap_calalarmd_LDADD = $(LD_UTILITY_ADD)

imap_imapd_SOURCES = \
	imap/imap_proxy.c \
	imap/imap_proxy.h \
	imap/imapd.c \
	imap/imapd.h \
	imap/mutex_fake.c \
	imap/pushstats.c \
	imap/pushstats.h \
	imap/proxy.c \
	imap/proxy.h \
	master/service.c

if AUTOCREATE
imap_imapd_SOURCES += \
	imap/autocreate.h \
	imap/autocreate.c
endif

imap_imapd_LDADD =

if SIEVE
imap_imapd_LDADD += sieve/libcyrus_sieve.la
endif

imap_imapd_LDADD += $(LD_SERVER_ADD)

imap_ipurge_SOURCES = imap/cli_fatal.c imap/ipurge.c imap/mutex_fake.c
imap_ipurge_LDADD = $(LD_UTILITY_ADD)

nodist_imap_libcyrus_imap_la_SOURCES = \
	imap/imap_err.c \
	imap/mupdate_err.c \
	imap/mupdate_err.h

dist_imap_libcyrus_imap_la_SOURCES =

imap_libcyrus_imap_la_LIBADD = $(COM_ERR_LIBS) $(LIB_UUID) lib/libcyrus_min.la lib/libcyrus.la
imap_libcyrus_imap_la_CFLAGS = $(AM_CFLAGS) $(CFLAG_VISIBILITY)
imap_libcyrus_imap_la_CXXFLAGS =

imap_libcyrus_imap_la_SOURCES = \
	imap/annotate.c \
	imap/annotate.h \
	imap/append.c \
	imap/append.h \
	imap/backend.c \
	imap/backend.h \
	imap/conversations.c \
	imap/convert_code.c \
	imap/convert_code.h \
	imap/dlist.c \
	imap/dlist.h \
	imap/duplicate.c \
	imap/duplicate.h \
	imap/global.c \
	imap/global.h \
	imap/idle.c \
	imap/idle.h \
	imap/idlemsg.c \
	imap/idlemsg.h \
	imap/imapparse.c \
	imap/imapparse.h \
	imap/index.c \
	imap/index.h \
	imap/mailbox.c \
	imap/mailbox.h \
	imap/mbdump.c \
	imap/mbdump.h \
	imap/mboxkey.c \
	imap/mboxkey.h \
	imap/mboxlist.c \
	imap/mboxlist.h \
	imap/mboxevent.c \
	imap/mboxevent.h \
	imap/mboxname.c \
	imap/mboxname.h \
	imap/message_guid.c \
	imap/message_guid.h \
	imap/message.c \
	imap/message.h \
	imap/mupdate-client.c \
	imap/mupdate-client.h \
	imap/mutex.h \
	imap/notify.c \
	imap/notify.h \
	imap/partlist.c \
	imap/partlist.h \
	imap/proc.c \
	imap/proc.h \
	imap/protocol.h \
	imap/quota_db.c \
	imap/rfc822_header.c \
	imap/rfc822_header.h \
	imap/saslclient.c \
	imap/saslclient.h \
	imap/saslserver.c \
	imap/search_engines.c \
	imap/search_engines.h \
	imap/search_expr.c \
	imap/search_expr.h \
	imap/search_query.c \
	imap/search_query.h \
	imap/seen.h \
	imap/seen_db.c \
	imap/sequence.c \
	imap/sequence.h \
	imap/setproctitle.c \
	imap/statuscache.h \
	imap/statuscache_db.c \
	imap/sync_log.c \
	imap/sync_log.h \
	imap/telemetry.c \
	imap/telemetry.h \
	imap/tls.c \
	imap/tls.h \
	imap/tls_th-lock.c \
	imap/tls_th-lock.h \
	imap/user.c \
	imap/user.h \
	imap/userdeny_db.c \
	imap/userdeny.h \
	imap/version.c \
	imap/version.h \
	imap/xstats.c \
	imap/xstats.h \
	imap/xstats_metrics.h

<<<<<<< HEAD
imap_libcyrus_imap_la_LIBADD = $(COM_ERR_LIBS) lib/libcyrus_min.la lib/libcyrus.la
imap_libcyrus_imap_la_CFLAGS = $(AM_CFLAGS) $(CFLAG_VISIBILITY)
=======
if USE_SQUAT
imap_libcyrus_imap_la_SOURCES += \
	imap/search_squat.c \
	imap/squat.c \
	imap/squat.h \
	imap/squat_build.c \
	imap/squat_internal.c \
	imap/squat_internal.h
endif

if USE_SPHINX
imap_libcyrus_imap_la_SOURCES += \
	imap/search_sphinx.c
endif
>>>>>>> 81c940b7

if JANSSON
imap_libcyrus_imap_la_LIBADD += $(JANSSON_LIBS)
imap_libcyrus_imap_la_CFLAGS += $(JANSSON_CFLAGS)
endif

if HTTPD
imap_libcyrus_imap_la_SOURCES += \
	imap/caldav_alarm.c \
	imap/caldav_db.c \
	imap/caldav_db.h \
	imap/carddav_db.c \
	imap/carddav_db.h \
	imap/dav_db.c \
	imap/dav_db.h \
	imap/dav_util.c \
	imap/dav_util.h \
	imap/http_caldav.c \
	imap/http_caldav_sched.h \
	imap/http_carddav.c \
	imap/http_client.c \
	imap/http_client.h \
	imap/http_dav.c \
	imap/http_dav.h \
	imap/http_dblookup.c \
	imap/http_ischedule.c \
	imap/http_jmap.c \
	imap/http_proxy.c \
	imap/http_proxy.h \
	imap/http_rss.c \
	imap/http_tzdist.c \
	imap/http_webdav.c \
	imap/httpd.c \
	imap/httpd.h \
	imap/jcal.c \
	imap/jcal.h \
	imap/proxy.c \
	imap/proxy.h \
	imap/smtpclient.c \
	imap/smtpclient.h \
	imap/spool.c \
	imap/spool.h \
	imap/webdav_db.c \
	imap/webdav_db.h \
	imap/xcal.c \
	imap/xcal.h \
	imap/zoneinfo_db.c \
	imap/zoneinfo_db.h

nodist_imap_libcyrus_imap_la_SOURCES += \
	imap/http_err.c \
	imap/tz_err.c

endif # HTTPD

if USE_XAPIAN
imap_libcyrus_imap_la_SOURCES += \
	imap/search_xapian.c \
	imap/xapian_wrap.h \
	imap/xapian_wrap.cpp
imap_libcyrus_imap_la_LIBADD += $(XAPIAN_LIBS)
imap_libcyrus_imap_la_CXXFLAGS += $(XAPIAN_CXXFLAGS)
endif

imap_lmtpd_SOURCES = \
	imap/lmtpd.c \
	imap/lmtpd.h \
	imap/lmtpengine.c \
	imap/lmtpengine.h \
	imap/lmtpstats.c \
	imap/lmtpstats.h \
	imap/mutex_fake.c \
	imap/proxy.c \
	imap/spool.c \
	master/service.c

if AUTOCREATE
imap_lmtpd_SOURCES += \
	imap/autocreate.c \
	imap/autocreate.h
endif # AUTOCREATE

imap_lmtpd_LDADD =

if SIEVE
imap_lmtpd_SOURCES += imap/lmtp_sieve.c imap/lmtp_sieve.h imap/smtpclient.c
imap_lmtpd_LDADD += sieve/libcyrus_sieve.la
endif # SIEVE

imap_lmtpd_LDADD += $(LD_SERVER_ADD)

imap/lmtpstats.c: imap/lmtpstats.snmp snmp/snmpgen
	cd imap && ../${top_srcdir}/snmp/snmpgen ../${top_srcdir}/imap/lmtpstats.snmp

imap/pushstats.c: imap/pushstats.snmp snmp/snmpgen
	cd imap && ../${top_srcdir}/snmp/snmpgen ../${top_srcdir}/imap/pushstats.snmp

imap_mbexamine_SOURCES = imap/cli_fatal.c imap/mbexamine.c imap/mutex_fake.c
imap_mbexamine_LDADD = $(LD_UTILITY_ADD)

imap_mbpath_SOURCES = imap/cli_fatal.c imap/mbpath.c imap/mutex_fake.c
imap_mbpath_LDADD = $(LD_UTILITY_ADD)

imap_mbtool_SOURCES = imap/cli_fatal.c imap/mbtool.c imap/mutex_fake.c
imap_mbtool_LDADD = $(LD_UTILITY_ADD)

imap_message_test_SOURCES = imap/message_test.c imap/mutex_fake.c
imap_message_test_LDADD = $(LD_UTILITY_ADD)

imap_mupdate_SOURCES = \
	imap/mupdate.c \
	imap/mupdate.h \
	imap/mupdate-slave.c \
	imap/mutex_pthread.c \
	imap/tls_th-lock.c \
	master/service-thread.c
imap_mupdate_LDADD = $(LD_SERVER_ADD) -lpthread

nodist_imap_nntpd_SOURCES = \
	imap/nntp_err.c \
	imap/nntp_err.h
imap_nntpd_SOURCES = \
	imap/mutex_fake.c \
	imap/nntpd.c \
	imap/proxy.c \
	imap/smtpclient.c \
	imap/smtpclient.h \
	imap/spool.c \
	imap/spool.h \
	master/service.c
imap_nntpd_LDADD = $(LD_SERVER_ADD)

nodist_imap_httpd_SOURCES = \
	imap/http_err.c \
	imap/http_err.h \
	imap/tz_err.c \
	imap/tz_err.h

imap_httpd_SOURCES = \
	imap/caldav_alarm.c \
	imap/caldav_db.c \
	imap/carddav_db.c \
	imap/carddav_db.h \
	imap/dav_db.c \
	imap/dav_util.c \
	imap/http_caldav.c \
	imap/http_carddav.c \
	imap/http_client.c \
	imap/http_dav.c \
	imap/http_dblookup.c \
	imap/http_ischedule.c \
	imap/http_jmap.c \
	imap/http_proxy.c \
	imap/http_rss.c \
	imap/http_tzdist.c \
	imap/http_webdav.c \
	imap/httpd.c \
	imap/jcal.c \
	imap/mutex_fake.c \
	imap/proxy.c \
	imap/smtpclient.c \
	imap/spool.c \
	imap/webdav_db.c \
	imap/xcal.c \
	imap/zoneinfo_db.c \
	master/service.c

imap_httpd_LDADD = $(LD_SERVER_ADD)

imap_pop3d_SOURCES = \
	imap/mutex_fake.c \
	imap/pop3d.c \
	imap/proxy.c \
	master/service.c

if AUTOCREATE
imap_pop3d_SOURCES += \
	imap/autocreate.c \
	imap/autocreate.h
endif # AUTOCREATE

imap_pop3d_LDADD =

if SIEVE
imap_pop3d_LDADD += sieve/libcyrus_sieve.la
endif # SIEVE

imap_pop3d_LDADD += $(LD_SERVER_ADD)

imap_quota_SOURCES = imap/cli_fatal.c imap/mutex_fake.c imap/quota.c imap/quota.h
imap_quota_LDADD = $(LD_UTILITY_ADD)

imap_reconstruct_SOURCES = imap/cli_fatal.c imap/mutex_fake.c imap/reconstruct.c
imap_reconstruct_LDADD = $(LD_UTILITY_ADD)

imap_dav_reconstruct_SOURCES = imap/cli_fatal.c imap/mutex_fake.c imap/dav_reconstruct.c
imap_dav_reconstruct_LDADD = $(LD_UTILITY_ADD)

imap_search_test_SOURCES = imap/search_test.c imap/mutex_fake.c
imap_search_test_LDADD = $(LD_UTILITY_ADD)

imap_smmapd_SOURCES = imap/mutex_fake.c imap/proxy.c imap/smmapd.c master/service.c
imap_smmapd_LDADD = $(LD_SERVER_ADD)

imap_squatter_SOURCES = imap/cli_fatal.c imap/mutex_fake.c imap/squatter.c
imap_squatter_LDADD = $(LD_UTILITY_ADD)

imap_squat_dump_SOURCES = imap/cli_fatal.c imap/mutex_fake.c imap/squat_dump.c
imap_squat_dump_LDADD = $(LD_UTILITY_ADD)

imap_sync_client_SOURCES = imap/mutex_fake.c imap/sync_client.c imap/sync_support.c imap/sync_support.h
imap_sync_client_LDADD = $(LD_UTILITY_ADD)

imap_sync_reset_SOURCES = imap/mutex_fake.c imap/sync_reset.c imap/sync_support.c imap/sync_support.h
imap_sync_reset_LDADD = $(LD_UTILITY_ADD)

imap_sync_server_SOURCES = imap/mutex_fake.c imap/sync_server.c imap/sync_support.c master/service.c
imap_sync_server_LDADD = $(LD_SERVER_ADD)

imap_tls_prune_SOURCES = imap/cli_fatal.c imap/mutex_fake.c imap/tls_prune.c
imap_tls_prune_LDADD = $(LD_UTILITY_ADD)

imap_unexpunge_SOURCES = imap/cli_fatal.c imap/mutex_fake.c imap/unexpunge.c
imap_unexpunge_LDADD = $(LD_UTILITY_ADD)

imap/imap_err.h imap/imap_err.c: imap/imap_err.et $(COMPILE_ET_DEP)
	cd imap && $(COMPILE_ET) ../$(top_srcdir)/imap/imap_err.et

imap/mupdate_err.h imap/mupdate_err.c: imap/mupdate_err.et $(COMPILE_ET_DEP)
	cd imap && $(COMPILE_ET) ../$(top_srcdir)/imap/mupdate_err.et

imap/nntp_err.h imap/nntp_err.c: imap/nntp_err.et $(COMPILE_ET_DEP)
	cd imap && $(COMPILE_ET) ../$(top_srcdir)/imap/nntp_err.et

imap/http_err.h imap/http_err.c: imap/http_err.et $(COMPILE_ET_DEP)
	cd imap && $(COMPILE_ET) ../$(top_srcdir)/imap/http_err.et

imap/tz_err.h imap/tz_err.c: imap/tz_err.et $(COMPILE_ET_DEP)
	cd imap && $(COMPILE_ET) ../$(top_srcdir)/imap/tz_err.et

if MAINTAINER_MODE
imap/rfc822_header.c: imap/rfc822_header.st
	${top_srcdir}/tools/compile_st.pl -c $< > $@.NEW && mv $@.NEW $@

imap/rfc822_header.h: imap/rfc822_header.st
	${top_srcdir}/tools/compile_st.pl -h $< > $@.NEW && mv $@.NEW $@

lib/htmlchar.c: lib/htmlchar.st
	${top_srcdir}/tools/compile_st.pl -c $< > $@.NEW && mv $@.NEW $@

lib/htmlchar.h: lib/htmlchar.st
	${top_srcdir}/tools/compile_st.pl -h $< > $@.NEW && mv $@.NEW $@
endif

imtest_imtest_SOURCES = imtest/imtest.c
imtest_imtest_LDADD = $(LD_BASIC_ADD)
imtest_imtest_CFLAGS = $(AM_CFLAGS) $(CFLAG_VISIBILITY)

nodist_lib_libcyrus_la_SOURCES = lib/chartable.c
lib_libcyrus_la_SOURCES = \
	lib/acl.c \
	lib/acl_afs.c \
	lib/auth.c \
	lib/auth_krb.c \
	lib/auth_krb5.c \
	lib/auth_pts.c \
	lib/auth_unix.c \
	lib/bitvector.c \
	lib/bsearch.c \
	lib/byteorder64.c \
	lib/charset.c \
	lib/command.c \
	lib/crc32.c \
	lib/cyrusdb.c \
	lib/cyrusdb_flat.c \
	lib/cyrusdb_quotalegacy.c \
	lib/cyrusdb_skiplist.c \
	lib/cyrusdb_twoskip.c \
	lib/glob.c \
	lib/htmlchar.c \
	lib/htmlchar.h \
	lib/imapurl.c \
	lib/imclient.c \
	lib/imparse.c \
	lib/iostat.c \
	lib/iptostring.c \
	lib/libcyr_cfg.c \
	lib/lsort.c \
	lib/mappedfile.c \
	lib/mkgmtime.c \
	lib/parseaddr.c \
	lib/prot.c \
	lib/ptrarray.c \
	lib/rfc822tok.c \
	lib/signals.c \
	lib/stristr.c \
	lib/times.c \
	lib/tok.c \
	lib/wildmat.c
if USE_SQL
lib_libcyrus_la_SOURCES += lib/cyrusdb_sql.c
endif
if GMTOFF_TM
lib_libcyrus_la_SOURCES += lib/gmtoff_tm.c
else
lib_libcyrus_la_SOURCES += lib/gmtoff_gmtime.c
endif
if NONBLOCK_FCNTL
lib_libcyrus_la_SOURCES += lib/nonblock_fcntl.c
else
lib_libcyrus_la_SOURCES += lib/nonblock_ioctl.c
endif
lib_libcyrus_la_LIBADD = $(LIB_RT) ${LIB_SASL} $(SSL_LIBS)
lib_libcyrus_la_CFLAGS = $(AM_CFLAGS) $(CFLAG_VISIBILITY)

lib_libcyrus_min_la_SOURCES = \
	lib/arrayu64.c \
	lib/assert.c \
	lib/hash.c \
	lib/hashu64.c \
	lib/imapopts.c \
	lib/libconfig.c \
	lib/me.c \
	lib/mpool.c \
	lib/retry.c \
	lib/strarray.c \
	lib/strhash.c \
	lib/util.c \
	lib/vparse.c \
	lib/xmalloc.c \
	lib/xstrlcat.c \
	lib/xstrlcpy.c
if IPV6_noGETADDRINFO
lib_libcyrus_min_la_SOURCES += lib/getaddrinfo.c
endif
if IPV6_noGETNAMEINFO
lib_libcyrus_min_la_SOURCES += lib/getnameinfo.c
endif
if LOCK_FCNTL
lib_libcyrus_min_la_SOURCES += lib/lock_fcntl.c
else
lib_libcyrus_min_la_SOURCES += lib/lock_flock.c
endif
if MAP_SHARED
lib_libcyrus_min_la_SOURCES += lib/map_shared.c
else
if MAP_STUPIDSHARED
lib_libcyrus_min_la_SOURCES += lib/map_stupidshared.c
else
lib_libcyrus_min_la_SOURCES += lib/map_nommap.c
endif
endif
lib_libcyrus_min_la_LIBADD = $(LTLIBOBJS) $(LIB_UUID)
lib_libcyrus_min_la_CFLAGS = $(AM_CFLAGS) $(CFLAG_VISIBILITY)

lib/chartable.c: lib/mkchartable.pl lib/charset/unifix.txt \
	$(top_srcdir)/lib/charset/*.t lib/charset/UnicodeData.txt \
	lib/charset/aliases.txt
	@echo "### Building chartables..."
	perl $(top_srcdir)/lib/mkchartable.pl -m $(top_srcdir)/lib/charset/unifix.txt -m $(top_srcdir)/lib/charset/UnicodeData.txt -a $(top_srcdir)/lib/charset/aliases.txt -o $@ $(top_srcdir)/lib/charset/*.t || (rm -f $@ && exit 1)
	@echo "### Done building chartables."

lib/imapopts.h: lib/imapopts.c

lib/imapopts.c: lib/imapoptions tools/config2header
	$(top_srcdir)/tools/config2header CC="$(CC)" $(top_builddir)/lib/imapopts.c $(top_builddir)/lib/imapopts.h < $(top_srcdir)/lib/imapoptions

#this is from lib/test/Makefile.in, however testglob.c does not exist in
#/lib/test, instead testglob2.c is there.
#lib_test_testglob_LIRBARIES = lib/libcyrus.la lib/libcyrus_min.la -ldb-4.0


@SET_MAKE@

dist_man_MANS = \
	man/imtest.1 \
	man/installsieve.1 \
	man/lmtptest.1 \
	man/mupdatetest.1 \
	man/nntptest.1 \
	man/pop3test.1 \
	man/sieveshell.1 \
	man/sivtest.1 \
	man/smtptest.1 \
	man/imclient.3 \
	man/cyrus.conf.5 \
	man/imapd.conf.5 \
	man/krb.equiv.5 \
	man/arbitron.8 \
	man/chk_cyrus.8 \
	man/ctl_cyrusdb.8 \
	man/ctl_deliver.8 \
	man/ctl_mboxlist.8 \
	man/cyr_expire.8 \
	man/cvt_cyrusdb.8 \
	man/cyr_dbtool.8 \
	man/cyr_deny.8 \
	man/cyr_df.8 \
	man/cyr_info.8 \
	man/cyr_synclog.8 \
	man/deliver.8 \
	man/fud.8 \
	man/idled.8 \
	man/imapd.8 \
	man/ipurge.8 \
	man/lmtpd.8 \
	man/master.8 \
	man/mbexamine.8 \
	man/mbpath.8 \
	man/notifyd.8 \
	man/pop3d.8 \
	man/quota.8 \
	man/reconstruct.8 \
	man/rmnews.8 \
	man/smmapd.8 \
	man/sync_client.8 \
	man/sync_reset.8 \
	man/sync_server.8 \
	man/timsieved.8 \
	man/tls_prune.8 \
	man/unexpunge.8

if USE_SQUAT
dist_man_MANS += \
	man/squatter.8
endif

if NNTPD
dist_man_MANS += \
	man/fetchnews.8 \
	man/nntpd.8

else # NNTPD
EXTRA_DIST += \
	man/fetchnews.8 \
	man/nntpd.8

endif # NNTPD

if HTTPD
dist_man_MANS += \
	man/ctl_zoneinfo.8 \
	man/httpd.8

else # HTTPD
EXTRA_DIST += \
	man/ctl_zoneinfo.8 \
	man/httpd.8

endif # HTTPD

master_master_SOURCES = \
	master/cyrusMasterMIB.c \
	master/cyrusMasterMIB.h \
	master/master.c \
	master/master.h \
	master/masterconf.c \
	master/masterconf.h \
	master/service.h
master_master_LDADD = lib/libcyrus_min.la $(LIB_UCDSNMP) $(LIBS) -lm


netnews_remotepurge_SOURCES = \
	netnews/macros.h \
	netnews/readconfig.c \
	netnews/readconfig.h \
	netnews/remotepurge.c
netnews_remotepurge_LDADD = $(LD_BASIC_ADD)

notifyd_notifyd_SOURCES = \
	imap/mutex_fake.c \
	master/service.c \
	notifyd/notify_external.c \
	notifyd/notify_external.h \
	notifyd/notify_log.c \
	notifyd/notify_log.h \
	notifyd/notify_mailto.c \
	notifyd/notify_mailto.h \
	notifyd/notify_null.c \
	notifyd/notify_null.h \
	notifyd/notifyd.c \
	notifyd/notifyd.h
if ZEPHYR
notifyd_notifyd_SOURCES += notifyd/notify_zephyr.c notifyd/notify_zephyr.h
endif
notifyd_notifyd_LDADD = $(LD_SERVER_ADD) $(ZEPHYR_LIBS)

notifyd_notifytest_SOURCES = notifyd/notifytest.c imap/mutex_fake.c
notifyd_notifytest_LDADD = $(LD_BASIC_ADD)

perl_libcyrus_la_SOURCES = $(lib_libcyrus_la_SOURCES)
perl_libcyrus_la_LIBADD = $(lib_libcyrus_la_LIBADD)
perl_libcyrus_min_la_SOURCES = $(lib_libcyrus_min_la_SOURCES)
perl_libcyrus_min_la_LIBADD = $(lib_libcyrus_min_la_LIBADD)

perl_sieve_lib_libisieve_a_SOURCES = \
	perl/sieve/lib/codes.h \
	perl/sieve/lib/isieve.c \
	perl/sieve/lib/isieve.h \
	perl/sieve/lib/lex.c \
	perl/sieve/lib/lex.h \
	perl/sieve/lib/request.c \
	perl/sieve/lib/request.h

ptclient_ptdump_SOURCES = imap/cli_fatal.c imap/mutex_fake.c ptclient/ptdump.c
ptclient_ptdump_LDADD = $(LD_UTILITY_ADD)
ptclient_ptexpire_SOURCES = imap/cli_fatal.c imap/mutex_fake.c ptclient/ptexpire.c
ptclient_ptexpire_LDADD = $(LD_UTILITY_ADD)

ptclient_ptloader_SOURCES = \
	imap/mutex_fake.c \
	ptclient/ptloader.c \
	ptclient/ptloader.h \
	master/service-thread.c
ptclient_ptloader_LDFLAGS =
ptclient_ptloader_LDADD = $(LD_SERVER_ADD)

if HAVE_LDAP
ptclient_ptloader_SOURCES += ptclient/ldap.c
ptclient_ptloader_LDADD += $(LDAP_LIBS)
ptclient_ptloader_LDFLAGS += $(LDAP_LDFLAGS)
endif

if USE_AFSKRB
ptclient_ptloader_SOURCES += ptclient/afskrb.c
ptclient_ptloader_LDADD += $(AFS_LIBS)
ptclient_ptloader_LDFLAGS += $(AFS_LDFLAGS)
endif

nodist_sieve_libcyrus_sieve_la_SOURCES = \
	sieve/sieve_err.c \
	sieve/sieve_err.h
sieve_libcyrus_sieve_la_SOURCES = \
	sieve/bytecode.h \
	sieve/addr.y \
	sieve/addr-lex.l \
	sieve/bc_dump.c \
	sieve/bc_emit.c \
	sieve/bc_eval.c \
	sieve/bc_generate.c \
	sieve/comparator.c \
	sieve/comparator.h \
	sieve/flags.c \
	sieve/flags.h \
	sieve/interp.c \
	sieve/interp.h \
	sieve/message.c \
	sieve/message.h \
	sieve/script.c \
	sieve/script.h \
	sieve/sieve-lex.l \
	sieve/sieve.y \
	sieve/tree.c \
	sieve/tree.h \
	sieve/varlist.c \
	sieve/varlist.h
sieve_libcyrus_sieve_la_LIBADD = $(COM_ERR_LIBS) lib/libcyrus_min.la lib/libcyrus.la
sieve_libcyrus_sieve_la_CFLAGS = $(AM_CFLAGS) $(CFLAG_VISIBILITY)

LD_SIEVE_ADD = sieve/libcyrus_sieve.la $(LD_BASIC_ADD)

sieve_sievec_LDADD = $(LD_SIEVE_ADD)
sieve_sieved_LDADD = $(LD_SIEVE_ADD)

sieve/sieve_err.h sieve/sieve_err.c: sieve/sieve_err.et $(COMPILE_ET_DEP)
	cd sieve && $(COMPILE_ET) ../$(top_srcdir)/sieve/sieve_err.et

sieve_test_SOURCES = sieve/test.c imap/mutex_fake.c
sieve_test_LDADD = sieve/libcyrus_sieve.la $(LD_UTILITY_ADD)

timsieved_timsieved_SOURCES = \
	imap/mutex_fake.c \
	imap/proxy.c \
	master/service.c \
	timsieved/actions.c \
	timsieved/actions.h \
	timsieved/codes.h \
	timsieved/lex.c \
	timsieved/lex.h \
	timsieved/parser.c \
	timsieved/parser.h \
	timsieved/scripttest.c \
	timsieved/scripttest.h \
	timsieved/timsieved.c

timsieved_timsieved_LDADD = sieve/libcyrus_sieve.la $(LD_SERVER_ADD)

# TODO: Should not really stay around, but GNU software is hard to
# contribute fixes to. Needed when building with the following:
# CFLAGS="-g -fPIC -W -Wall -Wextra -Werror"
lex-fix: sieve/addr-lex.c sieve/sieve-lex.c
	grep -E '^yy_size_t sieveleng;$$' sieve/sieve-lex.c && \
    	sed -r -i -e 's/int yyl;/yy_size_t yyl;/g' sieve/sieve-lex.c || :

	grep -E ' yy_size_t  _yybytes_len ' sieve/sieve-lex.c && \
    	sed -r -i -s 's/\tint i;/\tyy_size_t i;/g' sieve/sieve-lex.c || :

	grep -E ' yy_size_t  _yybytes_len ' sieve/addr-lex.c && \
    	sed -r -i -s 's/\tint i;/\tyy_size_t i;/g' sieve/addr-lex.c || :

GIT_VERSION = $(PACKAGE_VERSION)@git_version@

snapshot::
	@echo "Creating snapshot $(PACKAGE_NAME)-$(GIT_VERSION)"
	@$(MKDIR_P) snapshot
	@git archive --format=tar --prefix=$(PACKAGE_NAME)-$(GIT_VERSION)/ HEAD | tar -C snapshot/ -x -f -
	@echo "/* $(PACKAGE_NAME) $(GIT_VERSION) */" > snapshot/$(PACKAGE_NAME)-$(GIT_VERSION)/xversion.h
	@echo "#define _CYRUS_VERSION \"$(GIT_VERSION)\"" >> snapshot/$(PACKAGE_NAME)-$(GIT_VERSION)/xversion.h
	@echo "#define CYRUS_GITVERSION \"`git log --abbrev=8 --pretty=\"format:%h %ci\" -1 | cut -d\" \" -f1,2`\"" >> snapshot/$(PACKAGE_NAME)-$(GIT_VERSION)/xversion.h
	@touch snapshot/$(PACKAGE_NAME)-$(GIT_VERSION)/xversion
	@echo "creating tarfile"
	tar -C snapshot -c -f - $(PACKAGE_NAME)-$(GIT_VERSION) | gzip -9 > $(PACKAGE_NAME)-$(GIT_VERSION).tar.gz
	@rm -rf snapshot

man/imapd.conf.5: $(top_srcdir)/tools/config2man $(top_srcdir)/lib/imapoptions
	@echo creating man/imapd.conf.5
	@$(MKDIR_P) man
	$(top_srcdir)/tools/config2man $(top_srcdir)/lib/imapoptions > $@

man/sieveshell.1: $(top_srcdir)/perl/sieve/scripts/sieveshell.pl
	@echo creating man/sieveshell.1
	@$(MKDIR_P) man
	pod2man $(top_srcdir)/perl/sieve/scripts/sieveshell.pl > $@

doc/man/cyradm.1.html: $(top_srcdir)/perl/imap/cyradm.sh
	@$(MKDIR_P) doc/man
	pod2html $(top_srcdir)/perl/imap/cyradm.sh > $@
	rm pod2htm*

doc/man/sieveshell.1.html: $(top_srcdir)/perl/sieve/scripts/sieveshell.pl
	@$(MKDIR_P) doc/man
	pod2html $(top_srcdir)/perl/sieve/scripts/sieveshell.pl > $@
	rm pod2htm*


dist-old:: distgit
	@echo "creating configure"
	@cd dist/cyrus-imapd-$(PACKAGE_VERSION) ; sh SMakefile
	@for d in $(DIST_SUBDIRS); \
	do \
	(cd dist/cyrus-imapd-$(PACKAGE_VERSION)/$$d; \
	if [ -f Makefile.dist ]; then \
	echo "### Making" dist "in" `pwd`; \
	$(MAKE) $(MFLAGS) YACC='$(YACC)' LEX='$(LEX)' \
	COMPILE_ET='$(COMPILE_ET)' -f Makefile.dist dist ; \
	fi) || exit 1; \
	done
	@echo "creating tarfile"
	@cd dist ; tar cf - cyrus-imapd-$(PACKAGE_VERSION) | \
	gzip -9 > ../cyrus-imapd-$(PACKAGE_VERSION).tar.gz
	rm -f distgit
	rm -rf dist

distgit:
	$(MKDIR_P) dist
	@echo "checking out the distribution from tag $(PACKAGE_NAME)-$(PACKAGE_VERSION)"
	git archive --format=tar --prefix=$(PACKAGE_NAME)-$(PACKAGE_VERSION)/ $(PACKAGE_NAME)-$(PACKAGE_VERSION) | tar -C dist -x -f -
	echo "/* Release $(PACKAGE_NAME)-$(PACKAGE_VERSION) */" > dist/$(PACKAGE_NAME)-$(PACKAGE_VERSION)/xversion.h
	echo "#define _CYRUS_VERSION \"v$(PACKAGE_VERSION)\"" >> dist/$(PACKAGE_NAME)-$(PACKAGE_VERSION)/xversion.h
	echo "#define CYRUS_GITVERSION \"`git log --abbrev=8 --pretty=\"format:%h %ci\" -1 | cut -d\" \" -f1,2`\"" >> dist/$(PACKAGE_NAME)-$(PACKAGE_VERSION)/xversion.h
	touch dist/$(PACKAGE_NAME)-$(PACKAGE_VERSION)/xversion
	touch distgit

xversion xversion.h:
	@echo "/* Development version */" > xversion.h.tmp
	@echo "#define _CYRUS_VERSION \"$(GIT_VERSION)\"" >> xversion.h.tmp
	@echo "#define CYRUS_GITVERSION \"`git log --abbrev=8 --pretty=\"format:%h %ci\" -1 | cut -d\" \" -f1,2`\"" >> xversion.h.tmp
	@cmp -s xversion.h.tmp xversion.h || mv xversion.h.tmp xversion.h
	@rm -f xversion.h.tmp

dist-hook: doc/text/htmlstrip doc/man/cyradm.1.html doc/man/sieveshell.1.html
	@$(MKDIR_P) doc/text doc/man
	for man in $(top_builddir)/man/*.[1-9] $(top_srcdir)/man/*.[1-9]; \
	do \
		echo "=== $$man ==="; \
		groff -man -Thtml $$man > doc/man/`basename $$man`.html; \
	done
	rm -f doc/groff-html-*.png

	for file in $(top_srcdir)/doc/*.html; \
	do \
		echo "=== $$file ==="; \
		doc/text/htmlstrip $$file > doc/text/`basename $$file .html`; \
	done
	@rm doc/text/htmlstrip doc/text/htmlstrip.o doc/text/.dirstamp
	@echo "== done =="

install-data-hook:
if CMULOCAL
	$(INSTALL) -m 644 $(top_srcdir)/depot/depot.conf $(DESTDIR)/
endif

install-exec-hook:
if PERL
	for s in installsieve sieveshell; \
	do \
	  $(PERL_PREINSTALL) < perl/sieve/scripts/$$s.pl > perl/sieve/scripts/$$s ;\
	  $(INSTALL) -m 755 perl/sieve/scripts/$$s $(DESTDIR)$(bindir)/$$s ; \
	done
endif

## The @$(MKDIR_P) line is added due to a bug in Automake 1.10 and can be removed if using Automake 1.12.
	@$(MKDIR_P) $(DESTDIR)$(libexecdir)
if SERVER
	cd $(DESTDIR)$(libexecdir) && \
	  $(LN_S) -f pop3d pop3proxyd && \
	  $(LN_S) -f imapd proxyd && \
	  $(LN_S) -f lmtpd lmtpproxyd
endif
## The @$(MKDIR_P) line is added due to a bug in Automake 1.10 and can be removed if using Automake 1.12.
	@$(MKDIR_P) $(DESTDIR)$(bindir)
	cd $(DESTDIR)$(bindir) && \
	  $(LN_S) -f imtest lmtptest && \
	  $(LN_S) -f imtest mupdatetest && \
	  $(LN_S) -f imtest nntptest && \
	  $(LN_S) -f imtest pop3test && \
	  $(LN_S) -f imtest sivtest && \
	  $(LN_S) -f imtest smtptest && \
	  $(LN_S) -f imtest synctest

SUFFIXES = .fig.png

.fig.png:
	fig2dev -L png $< $@

valgrind:
	$(MAKE) VG=yes check

libtool: $(LIBTOOL_DEPS)
	$(SHELL) ./config.status libtool

# Install for Cassandane
cassandane:
	$(MAKE) DESTDIR=`cd ../inst ; /bin/pwd` install<|MERGE_RESOLUTION|>--- conflicted
+++ resolved
@@ -175,11 +175,11 @@
 endif # HAVE_CLAMAV
 
 if USE_SQUAT
-service_PROGRAMS += imap/squat_dump
+libexec_PROGRAMS += imap/squat_dump
 endif
 if SQUATTER
 # Despite the name, the squatter program handles any search engine
-service_PROGRAMS += imap/squatter
+libexec_PROGRAMS += imap/squatter
 endif
 
 if NNTPD
@@ -198,11 +198,11 @@
 endif # MURDER
 
 if NNTPD
-service_PROGRAMS += imap/nntpd
+libexec_PROGRAMS += imap/nntpd
 endif
 
 if CALALARMD
-user_PROGRAMS += imap/calalarmd
+sbin_PROGRAMS += imap/calalarmd
 endif
 
 if HTTPD
@@ -972,10 +972,6 @@
 	imap/xstats.h \
 	imap/xstats_metrics.h
 
-<<<<<<< HEAD
-imap_libcyrus_imap_la_LIBADD = $(COM_ERR_LIBS) lib/libcyrus_min.la lib/libcyrus.la
-imap_libcyrus_imap_la_CFLAGS = $(AM_CFLAGS) $(CFLAG_VISIBILITY)
-=======
 if USE_SQUAT
 imap_libcyrus_imap_la_SOURCES += \
 	imap/search_squat.c \
@@ -990,7 +986,6 @@
 imap_libcyrus_imap_la_SOURCES += \
 	imap/search_sphinx.c
 endif
->>>>>>> 81c940b7
 
 if JANSSON
 imap_libcyrus_imap_la_LIBADD += $(JANSSON_LIBS)
